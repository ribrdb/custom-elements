--- conflicted
+++ resolved
@@ -31,11 +31,6 @@
   } else if (Native.HTMLElement_innerHTML && Native.HTMLElement_innerHTML.get) {
     PatchInnerHTML(internals, HTMLElement.prototype, Native.HTMLElement_innerHTML);
   } else {
-<<<<<<< HEAD
-    /** @type {HTMLDivElement} */
-    const rawDiv = Native.Document_createElement.call(document, 'div');
-=======
->>>>>>> 566a4256
 
     internals.addPatch(function(element) {
       PatchInnerHTML(internals, element, {
